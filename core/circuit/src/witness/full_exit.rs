use super::utils::*;

use crate::operation::SignatureData;
use crate::operation::*;
use ff::{Field, PrimeField};
use franklin_crypto::jubjub::JubjubEngine;
use models::circuit::account::CircuitAccountTree;
use models::circuit::utils::{append_be_fixed_width, le_bit_vector_into_field_element};
use models::node::FullExitOp;
use models::params as franklin_constants;
use pairing::bn256::*;
pub struct FullExitData {
    pub token: u32,
    pub account_address: u32,
    pub ethereum_key: Fr,
    pub pub_nonce: Fr,
}
pub struct FullExitWitness<E: JubjubEngine> {
    pub before: OperationBranch<E>,
    pub after: OperationBranch<E>,
    pub args: OperationArguments<E>,
    pub before_root: Option<E::Fr>,
    pub after_root: Option<E::Fr>,
    pub tx_type: Option<E::Fr>,
}
impl<E: JubjubEngine> FullExitWitness<E> {
    pub fn get_pubdata(&self, sig_data: &SignatureData, signer_pubkey: &[bool]) -> Vec<bool> {
        assert_eq!(signer_pubkey.len(), 256);
        let mut pubdata_bits = vec![];
        append_be_fixed_width(
            &mut pubdata_bits,
            &self.tx_type.unwrap(),
            franklin_constants::TX_TYPE_BIT_WIDTH,
        );
        append_be_fixed_width(
            &mut pubdata_bits,
            &self.before.address.unwrap(),
            franklin_constants::ACCOUNT_ID_BIT_WIDTH,
        );
        pubdata_bits.extend(signer_pubkey.to_vec());

        append_be_fixed_width(
            &mut pubdata_bits,
            &self.args.ethereum_key.unwrap(),
            franklin_constants::ETHEREUM_KEY_BIT_WIDTH,
        );
        append_be_fixed_width(
            &mut pubdata_bits,
            &self.before.token.unwrap(),
            franklin_constants::TOKEN_BIT_WIDTH,
        );
        append_be_fixed_width(
            &mut pubdata_bits,
            &self.args.pub_nonce.unwrap(),
            franklin_constants::NONCE_BIT_WIDTH,
        );

        pubdata_bits.extend(sig_data.r_packed.iter().map(|x| x.unwrap()));
        pubdata_bits.extend(sig_data.s.iter().map(|x| x.unwrap()));

        append_be_fixed_width(
            &mut pubdata_bits,
            &self.args.full_amount.unwrap(),
            franklin_constants::BALANCE_BIT_WIDTH,
        );

        pubdata_bits.resize(18 * franklin_constants::CHUNK_BIT_WIDTH, false);
        // println!("pub_data outside: ");
        // for (i, bit) in pubdata_bits.iter().enumerate() {
        //     if i % 64 == 0 {
        //         println!("")
        //     } else if i % 8 == 0 {
        //         print!(" ")
        //     };
        //     let numb = {
        //         if *bit {
        //             1
        //         } else {
        //             0
        //         }
        //     };
        //     print!("{}", numb);
        // }
        // println!("");
        pubdata_bits
    }

    pub fn get_sig_bits(&self) -> Vec<bool> {
        let mut sig_bits = vec![];
        append_be_fixed_width(
            &mut sig_bits,
            &Fr::from_str("6").unwrap(), //Corresponding tx_type
            franklin_constants::TX_TYPE_BIT_WIDTH,
        );
        append_be_fixed_width(
            &mut sig_bits,
            &self.before.witness.account_witness.pub_key_hash.unwrap(),
            franklin_constants::NEW_PUBKEY_HASH_WIDTH,
        );
        append_be_fixed_width(
            &mut sig_bits,
            &self.args.ethereum_key.unwrap(),
            franklin_constants::ETHEREUM_KEY_BIT_WIDTH,
        );
        append_be_fixed_width(
            &mut sig_bits,
            &self.before.token.unwrap(),
            franklin_constants::TOKEN_BIT_WIDTH,
        );
        append_be_fixed_width(
            &mut sig_bits,
            &self.before.witness.account_witness.nonce.unwrap(),
            franklin_constants::NONCE_BIT_WIDTH,
        );
        sig_bits
    }
}
pub fn apply_full_exit_tx(
    tree: &mut CircuitAccountTree,
    full_exit: &FullExitOp,
    is_success: bool,
) -> FullExitWitness<Bn256> {
    let full_exit = FullExitData {
        token: u32::from(full_exit.priority_op.token),
        account_address: full_exit.priority_op.account_id,
        ethereum_key: Fr::from_hex(&format!("{:x}", &full_exit.priority_op.eth_address)).unwrap(),
        pub_nonce: unimplemented!(),
    };
    // le_bit_vector_into_field_element()
    apply_full_exit(tree, &full_exit, is_success)
}
pub fn apply_full_exit(
    tree: &mut CircuitAccountTree,
    full_exit: &FullExitData,
    is_success: bool,
) -> FullExitWitness<Bn256> {
    //preparing data and base witness
    let before_root = tree.root_hash();
    println!("Initial root = {}", before_root);
    let (audit_path_before, audit_balance_path_before) =
        get_audits(tree, full_exit.account_address, full_exit.token);

    let capacity = tree.capacity();
    assert_eq!(capacity, 1 << franklin_constants::account_tree_depth());
    let account_address_fe = Fr::from_str(&full_exit.account_address.to_string()).unwrap();
    let token_fe = Fr::from_str(&full_exit.token.to_string()).unwrap();

    //applying full_exit
    let amount_to_exit = {
        let (_, _, balance, _) = apply_leaf_operation(
            tree,
            full_exit.account_address,
            full_exit.token,
            |_| {},
            |_| {},
        );
        if is_success {
            balance
        } else {
            Fr::zero()
        }
    };

    let (account_witness_before, account_witness_after, balance_before, balance_after) = {
        if is_success {
            apply_leaf_operation(
                tree,
                full_exit.account_address,
                full_exit.token,
                |acc| {
                    acc.nonce.add_assign(&Fr::from_str("1").unwrap());
                },
                |bal| {
                    bal.value = Fr::zero();
                },
            )
        } else {
            apply_leaf_operation(
                tree,
                full_exit.account_address,
                full_exit.token,
                |_| {},
                |_| {},
            )
        }
    };

    let after_root = tree.root_hash();
    println!("After root = {}", after_root);
    let (audit_path_after, audit_balance_path_after) =
        get_audits(tree, full_exit.account_address, full_exit.token);

    let a = balance_before;
    let b = Fr::zero();

    FullExitWitness {
        before: OperationBranch {
            address: Some(account_address_fe),
            token: Some(token_fe),
            witness: OperationBranchWitness {
                account_witness: account_witness_before,
                account_path: audit_path_before,
                balance_value: Some(balance_before),
                balance_subtree_path: audit_balance_path_before,
            },
        },
        after: OperationBranch {
            address: Some(account_address_fe),
            token: Some(token_fe),
            witness: OperationBranchWitness {
                account_witness: account_witness_after,
                account_path: audit_path_after,
                balance_value: Some(balance_after),
                balance_subtree_path: audit_balance_path_after,
            },
        },
        args: OperationArguments {
            ethereum_key: Some(full_exit.ethereum_key),
            amount_packed: Some(Fr::zero()),
            full_amount: Some(amount_to_exit),
            fee: Some(Fr::zero()),
            pub_nonce: Some(full_exit.pub_nonce),
            a: Some(a),
            b: Some(b),
            new_pub_key_hash: Some(Fr::zero()),
        },
        before_root: Some(before_root),
        after_root: Some(after_root),
        tx_type: Some(Fr::from_str("6").unwrap()),
    }
}
pub fn calculate_full_exit_operations_from_witness(
    full_exit_witness: &FullExitWitness<Bn256>,
    first_sig_msg: &Fr,
    second_sig_msg: &Fr,
    third_sig_msg: &Fr,
    signature_data: &SignatureData,
    signer_pub_key_packed: &[Option<bool>],
) -> Vec<Operation<Bn256>> {
    let signer_pub_key_bits: Vec<bool> = signer_pub_key_packed
        .to_vec()
        .iter()
        .map(|x| x.unwrap())
        .collect();
    let pubdata_chunks: Vec<_> = full_exit_witness
        .get_pubdata(signature_data, &signer_pub_key_bits)
        .chunks(64)
        .map(|x| le_bit_vector_into_field_element(&x.to_vec()))
        .collect();

    let mut operations = vec![];
    operations.push(Operation {
        new_root: full_exit_witness.after_root,
        tx_type: full_exit_witness.tx_type,
        chunk: Some(Fr::from_str("0").unwrap()),
        pubdata_chunk: Some(pubdata_chunks[0]),
        first_sig_msg: Some(*first_sig_msg),
        second_sig_msg: Some(*second_sig_msg),
        third_sig_msg: Some(*third_sig_msg),
        signer_pub_key_packed: signer_pub_key_packed.to_vec(),
        args: full_exit_witness.args.clone(),
        lhs: full_exit_witness.before.clone(),
        rhs: full_exit_witness.before.clone(),
        signature_data: signature_data.clone(),
    });

    for (i, pubdata_chunk) in pubdata_chunks.iter().cloned().enumerate().take(18).skip(1) {
        operations.push(Operation {
            new_root: full_exit_witness.after_root,
            tx_type: full_exit_witness.tx_type,
            chunk: Some(Fr::from_str(&i.to_string()).unwrap()),
            pubdata_chunk: Some(pubdata_chunk),
            first_sig_msg: Some(*first_sig_msg),
            second_sig_msg: Some(*second_sig_msg),
            third_sig_msg: Some(*third_sig_msg),
            signer_pub_key_packed: signer_pub_key_packed.to_vec(),
            args: full_exit_witness.args.clone(),
            lhs: full_exit_witness.after.clone(),
            rhs: full_exit_witness.after.clone(),
            signature_data: signature_data.clone(),
        });
    }

    operations
}
#[cfg(test)]
mod test {
    #[test]
    #[ignore]
<<<<<<< HEAD
    fn test_full_exit_franklin_success() {
        let params = &AltJubjubBn256::new();
        let p_g = FixedGenerators::SpendingKeyGenerator;
        let validator_address_number = 7;
        let validator_address = Fr::from_str(&validator_address_number.to_string()).unwrap();
        let block_number = Fr::from_str("1").unwrap();
        let rng = &mut XorShiftRng::from_seed([0x3dbe_6258, 0x8d31_3d76, 0x3237_db17, 0xe5bc_0654]);
        let phasher = PedersenHasher::<Bn256>::default();

        let mut tree: CircuitAccountTree =
            CircuitAccountTree::new(franklin_constants::account_tree_depth() as u32);

        let sender_sk = PrivateKey::<Bn256>(Fs::from_str("5").unwrap());
        let sender_pk = PublicKey::from_private(&sender_sk, p_g, params);
        let sender_pub_key_hash = pub_key_hash_fe(&sender_pk, &phasher);
        let (sender_x, sender_y) = sender_pk.0.into_xy();
        println!("x = {}, y = {}", sender_x, sender_y);

        // give some funds to sender and make zero balance for recipient
        let validator_sk = PrivateKey::<Bn256>(rng.gen());
        let validator_pk = PublicKey::from_private(&validator_sk, p_g, params);
        let validator_pub_key_hash = pub_key_hash_fe(&validator_pk, &phasher);
        let (validator_x, validator_y) = validator_pk.0.into_xy();
        println!("x = {}, y = {}", validator_x, validator_y);
        let validator_leaf = CircuitAccount::<Bn256> {
            subtree: CircuitBalanceTree::new(franklin_constants::BALANCE_TREE_DEPTH as u32),
            nonce: Fr::zero(),
            pub_key_hash: validator_pub_key_hash,
            address: unimplemented!(),
        };

        let mut validator_balances = vec![];
        for _ in 0..1 << franklin_constants::BALANCE_TREE_DEPTH {
            validator_balances.push(Some(Fr::zero()));
        }
        tree.insert(validator_address_number, validator_leaf);

        let mut account_address: u32 = rng.gen();
        account_address %= tree.capacity();
        let token: u32 = 2;
        let token_fe = Fr::from_str(&token.to_string()).unwrap();
        let ethereum_key = Fr::from_str("0").unwrap();

        let sender_balance_before: u128 = 2000;

        let sender_balance_before_as_field_element =
            Fr::from_str(&sender_balance_before.to_string()).unwrap();

        let mut sender_balance_tree =
            CircuitBalanceTree::new(franklin_constants::BALANCE_TREE_DEPTH as u32);
        sender_balance_tree.insert(
            token,
            Balance {
                value: sender_balance_before_as_field_element,
            },
        );

        let sender_leaf_initial = CircuitAccount::<Bn256> {
            subtree: sender_balance_tree,
            nonce: Fr::zero(),
            pub_key_hash: sender_pub_key_hash,
            address: unimplemented!(),
        };

        let packed_public_key = PackedPublicKey(sender_pk.clone());
        let packed_public_key_bytes = packed_public_key.serialize_packed().unwrap();
        let _signer_packed_key_bits: Vec<_> = bytes_into_be_bits(&packed_public_key_bytes)
            .iter()
            .map(|x| Some(*x))
            .collect();

        let mut sig_bits = vec![];
        append_be_fixed_width(
            &mut sig_bits,
            &Fr::from_str("6").unwrap(), //Corresponding tx_type
            franklin_constants::TX_TYPE_BIT_WIDTH,
        );
        sig_bits.extend(&bytes_into_be_bits(&packed_public_key_bytes));
        append_be_fixed_width(
            &mut sig_bits,
            &ethereum_key,
            franklin_constants::ETHEREUM_KEY_BIT_WIDTH,
        );
        append_be_fixed_width(
            &mut sig_bits,
            &token_fe,
            franklin_constants::TOKEN_BIT_WIDTH,
        );
        append_be_fixed_width(
            &mut sig_bits,
            &sender_leaf_initial.nonce,
            franklin_constants::NONCE_BIT_WIDTH,
        );
        let message_bytes = be_bit_vector_into_bytes(&sig_bits);

        tree.insert(account_address, sender_leaf_initial);

        println!("message bytes: {}", hex::encode(&message_bytes));

        let signature = TxSignature::sign_musig_pedersen(&sender_sk, &message_bytes);
        let (r_bytes, s_bytes) = {
            let sign_bytes = signature.signature.serialize_packed().unwrap();
            let (r_slice, s_slice) = sign_bytes.split_at(32);
            (r_slice.to_vec(), s_slice.to_vec())
        };
        let is_sig_correct = signature.verify_musig_pedersen(&message_bytes).is_some();

        let r_bits: Vec<_> = bytes_into_be_bits(&r_bytes)
            .iter()
            .map(|x| Some(*x))
            .collect();
        let s_bits: Vec<_> = bytes_into_be_bits(&s_bytes)
            .iter()
            .map(|x| Some(*x))
            .collect();
        let signature_data = SignatureData {
            r_packed: r_bits,
            s: s_bits,
        };

        let (first_sig_msg, second_sig_msg, third_sig_msg) =
            generate_sig_witness(&sig_bits, &phasher, &params);
        let signer_packed_key_bytes = signature.pub_key.serialize_packed().unwrap();
        let signer_packed_key_bits: Vec<_> = bytes_into_be_bits(&signer_packed_key_bytes)
            .iter()
            .map(|x| Some(*x))
            .collect();

        assert!(is_sig_correct, "Signature is incorrect");

        let full_exit_witness = apply_full_exit(
            &mut tree,
            &FullExitData {
                token,
                account_address,
                ethereum_key,
                pub_nonce: Fr::zero(),
            },
            is_sig_correct,
        );

        let operations = calculate_full_exit_operations_from_witness(
            &full_exit_witness,
            &first_sig_msg,
            &second_sig_msg,
            &third_sig_msg,
            &signature_data,
            &signer_packed_key_bits,
        );

        let (root_after_fee, validator_account_witness) =
            apply_fee(&mut tree, validator_address_number, 0, 0);

        let (validator_audit_path, _) = get_audits(&tree, validator_address_number, 0);
        let public_data_commitment = public_data_commitment::<Bn256>(
            &full_exit_witness.get_pubdata(
                &signature_data,
                &bytes_into_be_bits(&packed_public_key_bytes),
            ),
            full_exit_witness.before_root,
            Some(root_after_fee),
            Some(validator_address),
            Some(block_number),
        );
        {
            let mut cs = TestConstraintSystem::<Bn256>::new();

            let instance = FranklinCircuit {
                operation_batch_size: 10,
                params,
                old_root: full_exit_witness.before_root,
                new_root: Some(root_after_fee),
                operations,
                pub_data_commitment: Some(public_data_commitment),
                block_number: Some(block_number),
                validator_account: validator_account_witness,
                validator_address: Some(validator_address),
                validator_balances,
                validator_audit_path,
            };

            instance.synthesize(&mut cs).unwrap();

            println!("{}", cs.find_unconstrained());

            println!("{}", cs.num_constraints());

            if let Some(err) = cs.which_is_unsatisfied() {
                panic!("ERROR satisfying in {}", err);
            }
        }
=======
    fn test_full_exit_success() {
        //TODO: Full exit test are disabled
        // 1) They don't work anyway
        // 2) Full exit will be simplified.
>>>>>>> cfa5fbea
    }

    #[test]
    #[ignore]
<<<<<<< HEAD
    fn test_full_exit_franklin_failure() {
        let params = &AltJubjubBn256::new();
        let p_g = FixedGenerators::SpendingKeyGenerator;
        let validator_address_number = 7;
        let validator_address = Fr::from_str(&validator_address_number.to_string()).unwrap();
        let block_number = Fr::from_str("1").unwrap();
        let rng = &mut XorShiftRng::from_seed([0x3dbe_6258, 0x8d31_3d76, 0x3237_db17, 0xe5bc_0654]);
        let phasher = PedersenHasher::<Bn256>::default();

        let mut tree: CircuitAccountTree =
            CircuitAccountTree::new(franklin_constants::account_tree_depth() as u32);

        let sender_sk = PrivateKey::<Bn256>(rng.gen());
        let sender_pk = PublicKey::from_private(&sender_sk, p_g, params);
        let sender_pub_key_hash = pub_key_hash_fe(&sender_pk, &phasher);
        let (sender_x, sender_y) = sender_pk.0.into_xy();
        println!("x = {}, y = {}", sender_x, sender_y);

        // give some funds to sender and make zero balance for recipient
        let validator_sk = PrivateKey::<Bn256>(rng.gen());
        let validator_pk = PublicKey::from_private(&validator_sk, p_g, params);
        let validator_pub_key_hash = pub_key_hash_fe(&validator_pk, &phasher);
        let (validator_x, validator_y) = validator_pk.0.into_xy();
        println!("x = {}, y = {}", validator_x, validator_y);
        let validator_leaf = CircuitAccount::<Bn256> {
            subtree: CircuitBalanceTree::new(franklin_constants::BALANCE_TREE_DEPTH as u32),
            nonce: Fr::zero(),
            pub_key_hash: validator_pub_key_hash,
            address: unimplemented!(),
        };

        let mut validator_balances = vec![];
        for _ in 0..1 << franklin_constants::BALANCE_TREE_DEPTH {
            validator_balances.push(Some(Fr::zero()));
        }
        tree.insert(validator_address_number, validator_leaf);

        let mut account_address: u32 = rng.gen();
        account_address %= tree.capacity();
        let token: u32 = 2;
        let token_fe = Fr::from_str(&token.to_string()).unwrap();
        let ethereum_key = Fr::from_str("124").unwrap();

        let sender_balance_before: u128 = 2000;

        let sender_balance_before_as_field_element =
            Fr::from_str(&sender_balance_before.to_string()).unwrap();

        let mut sender_balance_tree =
            CircuitBalanceTree::new(franklin_constants::BALANCE_TREE_DEPTH as u32);
        sender_balance_tree.insert(
            token,
            Balance {
                value: sender_balance_before_as_field_element,
            },
        );

        let sender_leaf_initial = CircuitAccount::<Bn256> {
            subtree: sender_balance_tree,
            nonce: Fr::zero(),
            pub_key_hash: sender_pub_key_hash,
            address: unimplemented!(),
        };

        let packed_public_key = PackedPublicKey(sender_pk.clone());
        let packed_public_key_bytes = packed_public_key.serialize_packed().unwrap();
        let signer_packed_key_bits: Vec<_> = bytes_into_be_bits(&packed_public_key_bytes)
            .iter()
            .map(|x| Some(*x))
            .collect();

        let mut sig_bits = vec![];
        append_be_fixed_width(
            &mut sig_bits,
            &Fr::from_str("6").unwrap(), //Corresponding tx_type
            franklin_constants::TX_TYPE_BIT_WIDTH,
        );
        sig_bits.extend(&bytes_into_be_bits(&packed_public_key_bytes));
        append_be_fixed_width(
            &mut sig_bits,
            &ethereum_key,
            franklin_constants::ETHEREUM_KEY_BIT_WIDTH,
        );
        append_be_fixed_width(
            &mut sig_bits,
            &token_fe,
            franklin_constants::TOKEN_BIT_WIDTH,
        );
        append_be_fixed_width(
            &mut sig_bits,
            &sender_leaf_initial.nonce,
            franklin_constants::NONCE_BIT_WIDTH,
        );
        tree.insert(account_address, sender_leaf_initial);

        sig_bits.resize(franklin_constants::MAX_CIRCUIT_PEDERSEN_HASH_BITS, false);
        println!(
            "outside generation after resize: {}",
            hex::encode(be_bit_vector_into_bytes(&sig_bits))
        );

        let sig_msg = phasher.hash_bits(sig_bits.clone());

        let mut sig_bits_to_check: Vec<bool> = BitIterator::new(sig_msg.into_repr()).collect();
        sig_bits_to_check.reverse();
        sig_bits_to_check.resize(256, false);
        println!(
            "outside generation: {}",
            hex::encode(be_bit_vector_into_bytes(&sig_bits_to_check))
        );
        let mut message_bytes = vec![];
        let byte_chunks = sig_bits_to_check.chunks(8);
        for byte_chunk in byte_chunks {
            let mut byte = 0u8;
            for (i, bit) in byte_chunk.iter().enumerate() {
                if *bit {
                    byte |= 1 << i;
                }
            }
            message_bytes.push(byte);
        }

        let (signature, first_sig_part, second_sig_part, third_sig_part) =
            generate_sig_data(&sig_bits, &phasher, &sender_sk, params);

        // move to func
        let r_x_bit = signature.r_packed[0].unwrap();

        let mut r_y_bits: Vec<bool> = signature.r_packed[1..].iter().map(|x| x.unwrap()).collect();
        r_y_bits.reverse();
        let r_y = le_bit_vector_into_field_element(&r_y_bits);

        let mut s_bits: Vec<bool> =
            BitIterator::new(Fr::from_str("5").unwrap().into_repr()).collect();
        s_bits.reverse();
        s_bits.resize(franklin_constants::FR_BIT_WIDTH_PADDED, false);

        let s: <Bn256 as JubjubEngine>::Fs = le_bit_vector_into_field_element(&s_bits);
        let r = edwards::Point::get_for_y(r_y, r_x_bit, params);

        let (is_sig_correct, _) = match r {
            None => (false, None),
            Some(r) => {
                let sig = Signature { r, s };
                let is_valid_signature =
                    sender_pk.verify_musig_pedersen(&message_bytes, &sig, p_g, params);
                (is_valid_signature, Some(sig))
            }
        };

        assert_eq!(is_sig_correct, false);

        let mut signature_data = signature.clone();

        signature_data.s = s_bits.clone().iter().map(|x| Some(*x)).collect();

        let full_exit_witness = apply_full_exit(
            &mut tree,
            &FullExitData {
                token,
                account_address,
                ethereum_key,
                pub_nonce: Fr::zero(),
            },
            is_sig_correct,
        );

        let operations = calculate_full_exit_operations_from_witness(
            &full_exit_witness,
            &first_sig_part,
            &second_sig_part,
            &third_sig_part,
            &signature_data,
            &signer_packed_key_bits,
        );

        let (root_after_fee, validator_account_witness) =
            apply_fee(&mut tree, validator_address_number, token, 0);

        let (validator_audit_path, _) = get_audits(&tree, validator_address_number, 0);
        let public_data_commitment = public_data_commitment::<Bn256>(
            &full_exit_witness.get_pubdata(
                &signature_data,
                &bytes_into_be_bits(&packed_public_key_bytes),
            ),
            full_exit_witness.before_root,
            Some(root_after_fee),
            Some(validator_address),
            Some(block_number),
        );
        {
            let mut cs = TestConstraintSystem::<Bn256>::new();

            let instance = FranklinCircuit {
                operation_batch_size: 10,
                params,
                old_root: full_exit_witness.before_root,
                new_root: Some(root_after_fee),
                operations,
                pub_data_commitment: Some(public_data_commitment),
                block_number: Some(block_number),
                validator_account: validator_account_witness,
                validator_address: Some(validator_address),
                validator_balances,
                validator_audit_path,
            };

            instance.synthesize(&mut cs).unwrap();

            println!("{}", cs.find_unconstrained());

            println!("{}", cs.num_constraints());

            if let Some(err) = cs.which_is_unsatisfied() {
                panic!("ERROR satisfying in {}", err);
            }
        }
=======
    fn test_full_exit_failure() {
        //TODO: Full exit test are disabled
        // 1) They don't work anyway
        // 2) Full exit will be simplified.
>>>>>>> cfa5fbea
    }
}<|MERGE_RESOLUTION|>--- conflicted
+++ resolved
@@ -287,431 +287,17 @@
 mod test {
     #[test]
     #[ignore]
-<<<<<<< HEAD
-    fn test_full_exit_franklin_success() {
-        let params = &AltJubjubBn256::new();
-        let p_g = FixedGenerators::SpendingKeyGenerator;
-        let validator_address_number = 7;
-        let validator_address = Fr::from_str(&validator_address_number.to_string()).unwrap();
-        let block_number = Fr::from_str("1").unwrap();
-        let rng = &mut XorShiftRng::from_seed([0x3dbe_6258, 0x8d31_3d76, 0x3237_db17, 0xe5bc_0654]);
-        let phasher = PedersenHasher::<Bn256>::default();
-
-        let mut tree: CircuitAccountTree =
-            CircuitAccountTree::new(franklin_constants::account_tree_depth() as u32);
-
-        let sender_sk = PrivateKey::<Bn256>(Fs::from_str("5").unwrap());
-        let sender_pk = PublicKey::from_private(&sender_sk, p_g, params);
-        let sender_pub_key_hash = pub_key_hash_fe(&sender_pk, &phasher);
-        let (sender_x, sender_y) = sender_pk.0.into_xy();
-        println!("x = {}, y = {}", sender_x, sender_y);
-
-        // give some funds to sender and make zero balance for recipient
-        let validator_sk = PrivateKey::<Bn256>(rng.gen());
-        let validator_pk = PublicKey::from_private(&validator_sk, p_g, params);
-        let validator_pub_key_hash = pub_key_hash_fe(&validator_pk, &phasher);
-        let (validator_x, validator_y) = validator_pk.0.into_xy();
-        println!("x = {}, y = {}", validator_x, validator_y);
-        let validator_leaf = CircuitAccount::<Bn256> {
-            subtree: CircuitBalanceTree::new(franklin_constants::BALANCE_TREE_DEPTH as u32),
-            nonce: Fr::zero(),
-            pub_key_hash: validator_pub_key_hash,
-            address: unimplemented!(),
-        };
-
-        let mut validator_balances = vec![];
-        for _ in 0..1 << franklin_constants::BALANCE_TREE_DEPTH {
-            validator_balances.push(Some(Fr::zero()));
-        }
-        tree.insert(validator_address_number, validator_leaf);
-
-        let mut account_address: u32 = rng.gen();
-        account_address %= tree.capacity();
-        let token: u32 = 2;
-        let token_fe = Fr::from_str(&token.to_string()).unwrap();
-        let ethereum_key = Fr::from_str("0").unwrap();
-
-        let sender_balance_before: u128 = 2000;
-
-        let sender_balance_before_as_field_element =
-            Fr::from_str(&sender_balance_before.to_string()).unwrap();
-
-        let mut sender_balance_tree =
-            CircuitBalanceTree::new(franklin_constants::BALANCE_TREE_DEPTH as u32);
-        sender_balance_tree.insert(
-            token,
-            Balance {
-                value: sender_balance_before_as_field_element,
-            },
-        );
-
-        let sender_leaf_initial = CircuitAccount::<Bn256> {
-            subtree: sender_balance_tree,
-            nonce: Fr::zero(),
-            pub_key_hash: sender_pub_key_hash,
-            address: unimplemented!(),
-        };
-
-        let packed_public_key = PackedPublicKey(sender_pk.clone());
-        let packed_public_key_bytes = packed_public_key.serialize_packed().unwrap();
-        let _signer_packed_key_bits: Vec<_> = bytes_into_be_bits(&packed_public_key_bytes)
-            .iter()
-            .map(|x| Some(*x))
-            .collect();
-
-        let mut sig_bits = vec![];
-        append_be_fixed_width(
-            &mut sig_bits,
-            &Fr::from_str("6").unwrap(), //Corresponding tx_type
-            franklin_constants::TX_TYPE_BIT_WIDTH,
-        );
-        sig_bits.extend(&bytes_into_be_bits(&packed_public_key_bytes));
-        append_be_fixed_width(
-            &mut sig_bits,
-            &ethereum_key,
-            franklin_constants::ETHEREUM_KEY_BIT_WIDTH,
-        );
-        append_be_fixed_width(
-            &mut sig_bits,
-            &token_fe,
-            franklin_constants::TOKEN_BIT_WIDTH,
-        );
-        append_be_fixed_width(
-            &mut sig_bits,
-            &sender_leaf_initial.nonce,
-            franklin_constants::NONCE_BIT_WIDTH,
-        );
-        let message_bytes = be_bit_vector_into_bytes(&sig_bits);
-
-        tree.insert(account_address, sender_leaf_initial);
-
-        println!("message bytes: {}", hex::encode(&message_bytes));
-
-        let signature = TxSignature::sign_musig_pedersen(&sender_sk, &message_bytes);
-        let (r_bytes, s_bytes) = {
-            let sign_bytes = signature.signature.serialize_packed().unwrap();
-            let (r_slice, s_slice) = sign_bytes.split_at(32);
-            (r_slice.to_vec(), s_slice.to_vec())
-        };
-        let is_sig_correct = signature.verify_musig_pedersen(&message_bytes).is_some();
-
-        let r_bits: Vec<_> = bytes_into_be_bits(&r_bytes)
-            .iter()
-            .map(|x| Some(*x))
-            .collect();
-        let s_bits: Vec<_> = bytes_into_be_bits(&s_bytes)
-            .iter()
-            .map(|x| Some(*x))
-            .collect();
-        let signature_data = SignatureData {
-            r_packed: r_bits,
-            s: s_bits,
-        };
-
-        let (first_sig_msg, second_sig_msg, third_sig_msg) =
-            generate_sig_witness(&sig_bits, &phasher, &params);
-        let signer_packed_key_bytes = signature.pub_key.serialize_packed().unwrap();
-        let signer_packed_key_bits: Vec<_> = bytes_into_be_bits(&signer_packed_key_bytes)
-            .iter()
-            .map(|x| Some(*x))
-            .collect();
-
-        assert!(is_sig_correct, "Signature is incorrect");
-
-        let full_exit_witness = apply_full_exit(
-            &mut tree,
-            &FullExitData {
-                token,
-                account_address,
-                ethereum_key,
-                pub_nonce: Fr::zero(),
-            },
-            is_sig_correct,
-        );
-
-        let operations = calculate_full_exit_operations_from_witness(
-            &full_exit_witness,
-            &first_sig_msg,
-            &second_sig_msg,
-            &third_sig_msg,
-            &signature_data,
-            &signer_packed_key_bits,
-        );
-
-        let (root_after_fee, validator_account_witness) =
-            apply_fee(&mut tree, validator_address_number, 0, 0);
-
-        let (validator_audit_path, _) = get_audits(&tree, validator_address_number, 0);
-        let public_data_commitment = public_data_commitment::<Bn256>(
-            &full_exit_witness.get_pubdata(
-                &signature_data,
-                &bytes_into_be_bits(&packed_public_key_bytes),
-            ),
-            full_exit_witness.before_root,
-            Some(root_after_fee),
-            Some(validator_address),
-            Some(block_number),
-        );
-        {
-            let mut cs = TestConstraintSystem::<Bn256>::new();
-
-            let instance = FranklinCircuit {
-                operation_batch_size: 10,
-                params,
-                old_root: full_exit_witness.before_root,
-                new_root: Some(root_after_fee),
-                operations,
-                pub_data_commitment: Some(public_data_commitment),
-                block_number: Some(block_number),
-                validator_account: validator_account_witness,
-                validator_address: Some(validator_address),
-                validator_balances,
-                validator_audit_path,
-            };
-
-            instance.synthesize(&mut cs).unwrap();
-
-            println!("{}", cs.find_unconstrained());
-
-            println!("{}", cs.num_constraints());
-
-            if let Some(err) = cs.which_is_unsatisfied() {
-                panic!("ERROR satisfying in {}", err);
-            }
-        }
-=======
     fn test_full_exit_success() {
         //TODO: Full exit test are disabled
         // 1) They don't work anyway
         // 2) Full exit will be simplified.
->>>>>>> cfa5fbea
     }
 
     #[test]
     #[ignore]
-<<<<<<< HEAD
-    fn test_full_exit_franklin_failure() {
-        let params = &AltJubjubBn256::new();
-        let p_g = FixedGenerators::SpendingKeyGenerator;
-        let validator_address_number = 7;
-        let validator_address = Fr::from_str(&validator_address_number.to_string()).unwrap();
-        let block_number = Fr::from_str("1").unwrap();
-        let rng = &mut XorShiftRng::from_seed([0x3dbe_6258, 0x8d31_3d76, 0x3237_db17, 0xe5bc_0654]);
-        let phasher = PedersenHasher::<Bn256>::default();
-
-        let mut tree: CircuitAccountTree =
-            CircuitAccountTree::new(franklin_constants::account_tree_depth() as u32);
-
-        let sender_sk = PrivateKey::<Bn256>(rng.gen());
-        let sender_pk = PublicKey::from_private(&sender_sk, p_g, params);
-        let sender_pub_key_hash = pub_key_hash_fe(&sender_pk, &phasher);
-        let (sender_x, sender_y) = sender_pk.0.into_xy();
-        println!("x = {}, y = {}", sender_x, sender_y);
-
-        // give some funds to sender and make zero balance for recipient
-        let validator_sk = PrivateKey::<Bn256>(rng.gen());
-        let validator_pk = PublicKey::from_private(&validator_sk, p_g, params);
-        let validator_pub_key_hash = pub_key_hash_fe(&validator_pk, &phasher);
-        let (validator_x, validator_y) = validator_pk.0.into_xy();
-        println!("x = {}, y = {}", validator_x, validator_y);
-        let validator_leaf = CircuitAccount::<Bn256> {
-            subtree: CircuitBalanceTree::new(franklin_constants::BALANCE_TREE_DEPTH as u32),
-            nonce: Fr::zero(),
-            pub_key_hash: validator_pub_key_hash,
-            address: unimplemented!(),
-        };
-
-        let mut validator_balances = vec![];
-        for _ in 0..1 << franklin_constants::BALANCE_TREE_DEPTH {
-            validator_balances.push(Some(Fr::zero()));
-        }
-        tree.insert(validator_address_number, validator_leaf);
-
-        let mut account_address: u32 = rng.gen();
-        account_address %= tree.capacity();
-        let token: u32 = 2;
-        let token_fe = Fr::from_str(&token.to_string()).unwrap();
-        let ethereum_key = Fr::from_str("124").unwrap();
-
-        let sender_balance_before: u128 = 2000;
-
-        let sender_balance_before_as_field_element =
-            Fr::from_str(&sender_balance_before.to_string()).unwrap();
-
-        let mut sender_balance_tree =
-            CircuitBalanceTree::new(franklin_constants::BALANCE_TREE_DEPTH as u32);
-        sender_balance_tree.insert(
-            token,
-            Balance {
-                value: sender_balance_before_as_field_element,
-            },
-        );
-
-        let sender_leaf_initial = CircuitAccount::<Bn256> {
-            subtree: sender_balance_tree,
-            nonce: Fr::zero(),
-            pub_key_hash: sender_pub_key_hash,
-            address: unimplemented!(),
-        };
-
-        let packed_public_key = PackedPublicKey(sender_pk.clone());
-        let packed_public_key_bytes = packed_public_key.serialize_packed().unwrap();
-        let signer_packed_key_bits: Vec<_> = bytes_into_be_bits(&packed_public_key_bytes)
-            .iter()
-            .map(|x| Some(*x))
-            .collect();
-
-        let mut sig_bits = vec![];
-        append_be_fixed_width(
-            &mut sig_bits,
-            &Fr::from_str("6").unwrap(), //Corresponding tx_type
-            franklin_constants::TX_TYPE_BIT_WIDTH,
-        );
-        sig_bits.extend(&bytes_into_be_bits(&packed_public_key_bytes));
-        append_be_fixed_width(
-            &mut sig_bits,
-            &ethereum_key,
-            franklin_constants::ETHEREUM_KEY_BIT_WIDTH,
-        );
-        append_be_fixed_width(
-            &mut sig_bits,
-            &token_fe,
-            franklin_constants::TOKEN_BIT_WIDTH,
-        );
-        append_be_fixed_width(
-            &mut sig_bits,
-            &sender_leaf_initial.nonce,
-            franklin_constants::NONCE_BIT_WIDTH,
-        );
-        tree.insert(account_address, sender_leaf_initial);
-
-        sig_bits.resize(franklin_constants::MAX_CIRCUIT_PEDERSEN_HASH_BITS, false);
-        println!(
-            "outside generation after resize: {}",
-            hex::encode(be_bit_vector_into_bytes(&sig_bits))
-        );
-
-        let sig_msg = phasher.hash_bits(sig_bits.clone());
-
-        let mut sig_bits_to_check: Vec<bool> = BitIterator::new(sig_msg.into_repr()).collect();
-        sig_bits_to_check.reverse();
-        sig_bits_to_check.resize(256, false);
-        println!(
-            "outside generation: {}",
-            hex::encode(be_bit_vector_into_bytes(&sig_bits_to_check))
-        );
-        let mut message_bytes = vec![];
-        let byte_chunks = sig_bits_to_check.chunks(8);
-        for byte_chunk in byte_chunks {
-            let mut byte = 0u8;
-            for (i, bit) in byte_chunk.iter().enumerate() {
-                if *bit {
-                    byte |= 1 << i;
-                }
-            }
-            message_bytes.push(byte);
-        }
-
-        let (signature, first_sig_part, second_sig_part, third_sig_part) =
-            generate_sig_data(&sig_bits, &phasher, &sender_sk, params);
-
-        // move to func
-        let r_x_bit = signature.r_packed[0].unwrap();
-
-        let mut r_y_bits: Vec<bool> = signature.r_packed[1..].iter().map(|x| x.unwrap()).collect();
-        r_y_bits.reverse();
-        let r_y = le_bit_vector_into_field_element(&r_y_bits);
-
-        let mut s_bits: Vec<bool> =
-            BitIterator::new(Fr::from_str("5").unwrap().into_repr()).collect();
-        s_bits.reverse();
-        s_bits.resize(franklin_constants::FR_BIT_WIDTH_PADDED, false);
-
-        let s: <Bn256 as JubjubEngine>::Fs = le_bit_vector_into_field_element(&s_bits);
-        let r = edwards::Point::get_for_y(r_y, r_x_bit, params);
-
-        let (is_sig_correct, _) = match r {
-            None => (false, None),
-            Some(r) => {
-                let sig = Signature { r, s };
-                let is_valid_signature =
-                    sender_pk.verify_musig_pedersen(&message_bytes, &sig, p_g, params);
-                (is_valid_signature, Some(sig))
-            }
-        };
-
-        assert_eq!(is_sig_correct, false);
-
-        let mut signature_data = signature.clone();
-
-        signature_data.s = s_bits.clone().iter().map(|x| Some(*x)).collect();
-
-        let full_exit_witness = apply_full_exit(
-            &mut tree,
-            &FullExitData {
-                token,
-                account_address,
-                ethereum_key,
-                pub_nonce: Fr::zero(),
-            },
-            is_sig_correct,
-        );
-
-        let operations = calculate_full_exit_operations_from_witness(
-            &full_exit_witness,
-            &first_sig_part,
-            &second_sig_part,
-            &third_sig_part,
-            &signature_data,
-            &signer_packed_key_bits,
-        );
-
-        let (root_after_fee, validator_account_witness) =
-            apply_fee(&mut tree, validator_address_number, token, 0);
-
-        let (validator_audit_path, _) = get_audits(&tree, validator_address_number, 0);
-        let public_data_commitment = public_data_commitment::<Bn256>(
-            &full_exit_witness.get_pubdata(
-                &signature_data,
-                &bytes_into_be_bits(&packed_public_key_bytes),
-            ),
-            full_exit_witness.before_root,
-            Some(root_after_fee),
-            Some(validator_address),
-            Some(block_number),
-        );
-        {
-            let mut cs = TestConstraintSystem::<Bn256>::new();
-
-            let instance = FranklinCircuit {
-                operation_batch_size: 10,
-                params,
-                old_root: full_exit_witness.before_root,
-                new_root: Some(root_after_fee),
-                operations,
-                pub_data_commitment: Some(public_data_commitment),
-                block_number: Some(block_number),
-                validator_account: validator_account_witness,
-                validator_address: Some(validator_address),
-                validator_balances,
-                validator_audit_path,
-            };
-
-            instance.synthesize(&mut cs).unwrap();
-
-            println!("{}", cs.find_unconstrained());
-
-            println!("{}", cs.num_constraints());
-
-            if let Some(err) = cs.which_is_unsatisfied() {
-                panic!("ERROR satisfying in {}", err);
-            }
-        }
-=======
     fn test_full_exit_failure() {
         //TODO: Full exit test are disabled
         // 1) They don't work anyway
         // 2) Full exit will be simplified.
->>>>>>> cfa5fbea
     }
 }