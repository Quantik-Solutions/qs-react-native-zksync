--- conflicted
+++ resolved
@@ -201,15 +201,10 @@
             amount_packed,
             fee_packed,
             fee,
-<<<<<<< HEAD
             amount_unpacked,
-            sig_msg: sig_msg,
-            full_amount: full_amount,
-=======
-            amount,
+            full_amount,
             first_sig_msg,
             second_sig_msg,
->>>>>>> edc5aa6e
             new_pubkey_hash,
             a,
             b,
