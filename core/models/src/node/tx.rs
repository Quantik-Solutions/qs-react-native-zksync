--- conflicted
+++ resolved
@@ -117,11 +117,7 @@
 
     pub fn verify_signature(&self) -> Option<PubKeyHash> {
         if let Some(pub_key) = self.signature.verify_musig_pedersen(&self.get_bytes()) {
-<<<<<<< HEAD
-            Some(PubKeyHash::from_pubkey(pub_key))
-=======
-            AccountAddress::from_pubkey(&pub_key) == self.from
->>>>>>> cfa5fbea
+            Some(PubKeyHash::from_pubkey(&pub_key))
         } else {
             None
         }
@@ -163,11 +159,7 @@
 
     pub fn verify_signature(&self) -> Option<PubKeyHash> {
         if let Some(pub_key) = self.signature.verify_musig_pedersen(&self.get_bytes()) {
-<<<<<<< HEAD
-            Some(PubKeyHash::from_pubkey(pub_key))
-=======
-            AccountAddress::from_pubkey(&pub_key) == self.account
->>>>>>> cfa5fbea
+            Some(PubKeyHash::from_pubkey(&pub_key))
         } else {
             None
         }
@@ -195,11 +187,7 @@
 
     pub fn verify_signature(&self) -> Option<PubKeyHash> {
         if let Some(pub_key) = self.signature.verify_musig_pedersen(&self.get_bytes()) {
-<<<<<<< HEAD
-            Some(PubKeyHash::from_pubkey(pub_key))
-=======
-            AccountAddress::from_pubkey(&pub_key) == self.account
->>>>>>> cfa5fbea
+            Some(PubKeyHash::from_pubkey(&pub_key))
         } else {
             None
         }
