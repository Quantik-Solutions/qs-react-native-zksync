use crate::external_commands::get_revert_reason;
use bigdecimal::BigDecimal;
use eth_client::ETHClient;
use failure::{ensure, format_err};
use futures::compat::Future01CompatExt;
use models::abi::{erc20_contract, zksync_contract};
use models::config_options::ConfigurationOptions;
use models::node::block::Block;
<<<<<<< HEAD
use models::node::{AccountId, PriorityOp, PubKeyHash, TokenId};
use models::primitives::big_decimal_to_u128;
use models::EncodedProof;
=======
use models::node::{AccountId, Address, Nonce, PriorityOp};
>>>>>>> 04dda251
use std::convert::TryFrom;
use std::str::FromStr;
use std::time::Duration;
use web3::contract::{Contract, Options};
use web3::types::{Address, TransactionReceipt, H256, U128, U256, U64};
use web3::Transport;

const WEB3_POLL_INTERVAL: Duration = Duration::from_millis(50);

pub fn parse_ether(eth_value: &str) -> Result<BigDecimal, failure::Error> {
    let split = eth_value.split('.').collect::<Vec<&str>>();
    ensure!(split.len() == 1 || split.len() == 2, "Wrong eth value");
    let string_wei_value = if split.len() == 1 {
        format!("{}000000000000000000", split[0])
    } else if split.len() == 2 {
        let before_dot = split[0];
        let after_dot = split[1];
        ensure!(
            after_dot.len() <= 18,
            "ETH value can have up to 18 digits after dot."
        );
        let zeros_to_pad = 18 - after_dot.len();
        format!("{}{}{}", before_dot, after_dot, "0".repeat(zeros_to_pad))
    } else {
        unreachable!()
    };

    Ok(BigDecimal::from_str(&string_wei_value)?)
}

fn priority_op_fee() -> BigDecimal {
    parse_ether("0.3").unwrap()
}

/// Used to sign and post ETH transactions for the ZK Sync contracts.
pub struct EthereumAccount<T: Transport> {
    pub private_key: H256,
    pub address: Address,
    pub main_contract_eth_client: ETHClient<T>,
}

fn big_dec_to_u256(bd: BigDecimal) -> U256 {
    U256::from_dec_str(&bd.to_string()).unwrap()
}

fn u256_to_big_dec(u256: U256) -> BigDecimal {
    BigDecimal::from_str(&u256.to_string()).unwrap()
}

impl<T: Transport> EthereumAccount<T> {
    pub fn new(
        private_key: H256,
        address: Address,
        transport: T,
        contract_address: Address,
        config: &ConfigurationOptions,
    ) -> Self {
        let main_contract_eth_client = ETHClient::new(
            transport,
            zksync_contract(),
            address,
            private_key,
            contract_address,
            config.chain_id,
            config.gas_price_factor,
        );

        Self {
            private_key,
            address,
            main_contract_eth_client,
        }
    }

    pub async fn total_blocks_committed(&self) -> Result<u64, failure::Error> {
        let contract = Contract::new(
            self.main_contract_eth_client.web3.eth(),
            self.main_contract_eth_client.contract_addr,
            self.main_contract_eth_client.contract.clone(),
        );

        contract
            .query("totalBlocksCommitted", (), None, Options::default(), None)
            .compat()
            .await
            .map_err(|e| format_err!("Contract query fail: {}", e))
    }

    pub async fn is_exodus(&self) -> Result<bool, failure::Error> {
        let contract = Contract::new(
            self.main_contract_eth_client.web3.eth(),
            self.main_contract_eth_client.contract_addr,
            self.main_contract_eth_client.contract.clone(),
        );

        contract
            .query("exodusMode", (), None, Options::default(), None)
            .compat()
            .await
            .map_err(|e| format_err!("Contract query fail: {}", e))
    }

    pub async fn full_exit(
        &self,
        account_id: AccountId,
        token_address: Address,
    ) -> Result<PriorityOp, failure::Error> {
        let signed_tx = self
            .main_contract_eth_client
            .sign_call_tx(
                "fullExit",
                (u64::from(account_id), token_address),
                Options::with(|opt| opt.value = Some(big_dec_to_u256(priority_op_fee()))),
            )
            .await
            .map_err(|e| format_err!("Full exit send err: {}", e))?;
        let receipt = self
            .main_contract_eth_client
            .web3
            .send_raw_transaction_with_confirmation(signed_tx.raw_tx.into(), WEB3_POLL_INTERVAL, 1)
            .compat()
            .await
            .map_err(|e| format_err!("Full exit wait confirm err: {}", e))?;
        ensure!(
            receipt.status == Some(U64::from(1)),
            "Full exit submit fail"
        );
        Ok(receipt
            .logs
            .into_iter()
            .map(PriorityOp::try_from)
            .filter_map(|op| op.ok())
            .next()
            .expect("no priority op log in full exit"))
    }

<<<<<<< HEAD
    pub async fn exit(
        &self,
        token_id: TokenId,
        amount: &BigDecimal,
        proof: EncodedProof,
    ) -> Result<ETHExecResult, failure::Error> {
        let signed_tx = self
            .main_contract_eth_client
            .sign_call_tx(
                "exit",
                (
                    u64::from(token_id),
                    U128::from(big_decimal_to_u128(amount)),
                    proof,
                ),
                Options::default(),
            )
            .await
            .map_err(|e| format_err!("Exit send err: {}", e))?;

        let receipt = self
            .main_contract_eth_client
            .web3
            .send_raw_transaction_with_confirmation(signed_tx.raw_tx.into(), WEB3_POLL_INTERVAL, 1)
            .compat()
            .await
            .map_err(|e| format_err!("Exit wait confirm err: {}", e))?;

        Ok(ETHExecResult::new(receipt))
    }

    pub async fn cancel_outstanding_deposits_for_exodus_mode(
        &self,
        number: u64,
    ) -> Result<ETHExecResult, failure::Error> {
        let signed_tx = self
            .main_contract_eth_client
            .sign_call_tx(
                "cancelOutstandingDepositsForExodusMode",
                number,
                Options::default(),
            )
            .await
            .map_err(|e| format_err!("cancelOutstandingDepositsForExodusMode send err: {}", e))?;

        let receipt = self
            .main_contract_eth_client
            .web3
            .send_raw_transaction_with_confirmation(signed_tx.raw_tx.into(), WEB3_POLL_INTERVAL, 1)
            .compat()
            .await
            .map_err(|e| {
                format_err!(
                    "cancelOutstandingDepositsForExodusMode wait confirm err: {}",
                    e
                )
            })?;

        Ok(ETHExecResult::new(receipt))
    }

    pub async fn change_pubkey_priority_op(
        &self,
        new_pubkey_hash: &PubKeyHash,
    ) -> Result<PriorityOp, failure::Error> {
        let signed_tx = self
            .main_contract_eth_client
            .sign_call_tx(
                "changePubKeyHash",
                (new_pubkey_hash.data.to_vec(),),
                Options::with(|opt| opt.value = Some(big_dec_to_u256(priority_op_fee()))),
            )
            .await
            .map_err(|e| format_err!("ChangePubKeyHash send err: {}", e))?;
        let receipt = self
            .main_contract_eth_client
            .web3
            .send_raw_transaction_with_confirmation(signed_tx.raw_tx.into(), WEB3_POLL_INTERVAL, 1)
            .compat()
            .await
            .map_err(|e| format_err!("ChangePubKeyHash wait confirm err: {}", e))?;
        ensure!(
            receipt.status == Some(U64::from(1)),
            "ChangePubKeyHash transaction failed"
        );
        Ok(receipt
            .logs
            .into_iter()
            .map(PriorityOp::try_from)
            .filter_map(|op| op.ok())
            .next()
            .expect("no priority op log in change pubkey hash"))
    }

=======
>>>>>>> 04dda251
    pub async fn deposit_eth(
        &self,
        amount: BigDecimal,
        to: &Address,
    ) -> Result<PriorityOp, failure::Error> {
        let signed_tx = self
            .main_contract_eth_client
            .sign_call_tx(
                "depositETH",
                (big_dec_to_u256(amount.clone()), to.as_bytes().to_vec()),
                Options::with(|opt| {
                    opt.value = Some(big_dec_to_u256(amount.clone() + priority_op_fee()))
                }),
            )
            .await
            .map_err(|e| format_err!("Deposit eth send err: {}", e))?;
        let receipt = self
            .main_contract_eth_client
            .web3
            .send_raw_transaction_with_confirmation(signed_tx.raw_tx.into(), WEB3_POLL_INTERVAL, 1)
            .compat()
            .await
            .map_err(|e| format_err!("Deposit eth wait confirm err: {}", e))?;
        ensure!(receipt.status == Some(U64::from(1)), "eth deposit fail");
        Ok(receipt
            .logs
            .into_iter()
            .map(PriorityOp::try_from)
            .filter_map(|op| op.ok())
            .next()
            .expect("no priority op log in deposit"))
    }

    pub async fn eth_balance(&self) -> Result<BigDecimal, failure::Error> {
        Ok(u256_to_big_dec(
            self.main_contract_eth_client
                .web3
                .eth()
                .balance(self.address.clone(), None)
                .compat()
                .await?,
        ))
    }

    pub async fn erc20_balance(
        &self,
        token_contract: &Address,
    ) -> Result<BigDecimal, failure::Error> {
        let contract = Contract::new(
            self.main_contract_eth_client.web3.eth(),
            *token_contract,
            erc20_contract(),
        );
        contract
            .query("balanceOf", self.address, None, Options::default(), None)
            .compat()
            .await
            .map(u256_to_big_dec)
            .map_err(|e| format_err!("Contract query fail: {}", e))
    }

    pub async fn balances_to_withdraw(&self, token: TokenId) -> Result<BigDecimal, failure::Error> {
        let contract = Contract::new(
            self.main_contract_eth_client.web3.eth(),
            self.main_contract_eth_client.contract_addr,
            self.main_contract_eth_client.contract.clone(),
        );

        Ok(contract
            .query(
                "balancesToWithdraw",
                (self.address, u64::from(token)),
                None,
                Options::default(),
                None,
            )
            .compat()
            .await
            .map(u256_to_big_dec)
            .map_err(|e| format_err!("Contract query fail: {}", e))?)
    }

    pub async fn approve_erc20(
        &self,
        token_contract: Address,
        amount: BigDecimal,
    ) -> Result<(), failure::Error> {
        let erc20_client = ETHClient::new(
            self.main_contract_eth_client.web3.transport().clone(),
            erc20_contract(),
            self.address,
            self.private_key,
            token_contract,
            self.main_contract_eth_client.chain_id,
            self.main_contract_eth_client.gas_price_factor,
        );

        let signed_tx = erc20_client
            .sign_call_tx(
                "approve",
                (
                    self.main_contract_eth_client.contract_addr,
                    big_dec_to_u256(amount.clone()),
                ),
                Options::default(),
            )
            .await
            .map_err(|e| format_err!("Approve send err: {}", e))?;
        let receipt = self
            .main_contract_eth_client
            .web3
            .send_raw_transaction_with_confirmation(signed_tx.raw_tx.into(), WEB3_POLL_INTERVAL, 1)
            .compat()
            .await
            .map_err(|e| format_err!("Approve wait confirm err: {}", e))?;

        ensure!(receipt.status == Some(U64::from(1)), "erc20 approve fail");

        Ok(())
    }

    pub async fn deposit_erc20(
        &self,
        token_contract: Address,
        amount: BigDecimal,
        to: &Address,
    ) -> Result<PriorityOp, failure::Error> {
        self.approve_erc20(token_contract, amount.clone()).await?;

        let signed_tx = self
            .main_contract_eth_client
            .sign_call_tx(
                "depositERC20",
                (
                    token_contract,
                    big_dec_to_u256(amount.clone()),
                    to.as_bytes().to_vec(),
                ),
                Options::with(|opt| opt.value = Some(big_dec_to_u256(priority_op_fee()))),
            )
            .await
            .map_err(|e| format_err!("Deposit erc20 send err: {}", e))?;
        let receipt = self
            .main_contract_eth_client
            .web3
            .send_raw_transaction_with_confirmation(signed_tx.raw_tx.into(), WEB3_POLL_INTERVAL, 1)
            .compat()
            .await
            .map_err(|e| format_err!("Deposit erc20 wait confirm err: {}", e))?;
        ensure!(receipt.status == Some(U64::from(1)), "erc20 deposit fail");
        Ok(receipt
            .logs
            .into_iter()
            .map(PriorityOp::try_from)
            .filter_map(|op| op.ok())
            .next()
            .expect("no priority op log in deposit"))
    }

<<<<<<< HEAD
    pub async fn commit_block(&self, block: &Block) -> Result<ETHExecResult, failure::Error> {
=======
    pub async fn commit_block(&self, block: &Block) -> Result<TransactionReceipt, failure::Error> {
        let witness_data = block.get_eth_witness_data();
>>>>>>> 04dda251
        let signed_tx = self
            .main_contract_eth_client
            .sign_call_tx(
                "commitBlock",
                (
                    u64::from(block.block_number),
                    u64::from(block.fee_account),
                    block.get_eth_encoded_root(),
                    block.get_eth_public_data(),
                    witness_data.0,
                    witness_data.1,
                ),
                Options::default(),
            )
            .await
            .map_err(|e| format_err!("Commit block send err: {}", e))?;
<<<<<<< HEAD

        let receipt = self
=======
        println!("commit hash 0x:{:x}", signed_tx.hash);
        Ok(self
>>>>>>> 04dda251
            .main_contract_eth_client
            .web3
            .send_raw_transaction_with_confirmation(signed_tx.raw_tx.into(), WEB3_POLL_INTERVAL, 1)
            .compat()
            .await
            .map_err(|e| format_err!("Commit block confirm err: {}", e))?;

        Ok(ETHExecResult::new(receipt))
    }

    // Verifies block using empty proof. (`DUMMY_VERIFIER` should be enabled on the contract).
    pub async fn verify_block(&self, block: &Block) -> Result<ETHExecResult, failure::Error> {
        let signed_tx = self
            .main_contract_eth_client
            .sign_call_tx(
                "verifyBlock",
                (u64::from(block.block_number), [U256::default(); 8]),
                Options::default(),
            )
            .await
            .map_err(|e| format_err!("Verify block send err: {}", e))?;
        let receipt = self
            .main_contract_eth_client
            .web3
            .send_raw_transaction_with_confirmation(signed_tx.raw_tx.into(), WEB3_POLL_INTERVAL, 1)
            .compat()
            .await
            .map_err(|e| format_err!("Verify block confirm err: {}", e))?;
        Ok(ETHExecResult::new(receipt))
    }

    // Completes pending withdrawals.
    pub async fn complete_withdrawals(&self) -> Result<ETHExecResult, failure::Error> {
        let max_withdrawals_to_complete: u64 = 999;
        let signed_tx = self
            .main_contract_eth_client
            .sign_call_tx(
                "completeWithdrawals",
                max_withdrawals_to_complete,
                Options::default(),
            )
            .await
            .map_err(|e| format_err!("Complete withdrawals send err: {}", e))?;
        let receipt = self
            .main_contract_eth_client
            .web3
            .send_raw_transaction_with_confirmation(signed_tx.raw_tx.into(), WEB3_POLL_INTERVAL, 1)
            .compat()
            .await
            .map_err(|e| format_err!("Complete withdrawals confirm err: {}", e))?;

        Ok(ETHExecResult::new(receipt))
    }

    pub async fn trigger_exodus_if_needed(&self) -> Result<ETHExecResult, failure::Error> {
        let signed_tx = self
            .main_contract_eth_client
            .sign_call_tx("triggerExodusIfNeeded", (), Options::default())
            .await
            .map_err(|e| format_err!("Trigger exodus if needed send err: {}", e))?;
        let receipt = self
            .main_contract_eth_client
            .web3
            .send_raw_transaction_with_confirmation(signed_tx.raw_tx.into(), WEB3_POLL_INTERVAL, 1)
            .compat()
            .await
            .map_err(|e| format_err!("Trigger exodus if needed confirm err: {}", e))?;

        Ok(ETHExecResult::new(receipt))
    }

    pub async fn eth_block_number(&self) -> Result<u64, failure::Error> {
        Ok(self.main_contract_eth_client.block_number().await?.as_u64())
    }
}

#[derive(Debug, Clone)]
pub struct ETHExecResult {
    success: bool,
    receipt: TransactionReceipt,
    revert_reason: String,
}

impl ETHExecResult {
    pub fn new(receipt: TransactionReceipt) -> Self {
        let (success, revert_reason) = if receipt.status == Some(U64::from(1)) {
            (true, String::from(""))
        } else {
            let hash = format!("{:#?}", &receipt.transaction_hash);
            let reason = get_revert_reason(&hash);
            (false, reason)
        };

        Self {
            success,
            revert_reason,
            receipt,
        }
    }

    pub fn expect_success(self) {
        if !self.success {
            panic!(
                "Expected transaction success, revert reason: {}, tx: 0x{:x}",
                self.revert_reason, self.receipt.transaction_hash
            );
        }
    }

    pub fn expect_revert(self, code: &str) {
        if self.success {
            panic!(
                "Expected transaction fail, success instead, tx: 0x{:x}",
                self.receipt.transaction_hash
            );
        } else if self.revert_reason != code {
            panic!("Transaction failed with incorrect return code, expected: {}, found: {}, tx: 0x{:x}", code, self.revert_reason, self.receipt.transaction_hash);
        }
    }

    pub async fn auth_fact(
        &self,
        fact: &[u8],
        nonce: Nonce,
    ) -> Result<TransactionReceipt, failure::Error> {
        let signed_tx = self
            .main_contract_eth_client
            .sign_call_tx(
                "authFact",
                (fact.to_vec(), u64::from(nonce)),
                Options::default(),
            )
            .await
            .map_err(|e| format_err!("AuthFact send err: {}", e))?;
        Ok(self
            .main_contract_eth_client
            .web3
            .send_raw_transaction_with_confirmation(
                signed_tx.raw_tx.into(),
                Duration::from_millis(500),
                1,
            )
            .compat()
            .await
            .map_err(|e| format_err!("AuthFact confirm err: {}", e))?)
    }
}<|MERGE_RESOLUTION|>--- conflicted
+++ resolved
@@ -6,18 +6,14 @@
 use models::abi::{erc20_contract, zksync_contract};
 use models::config_options::ConfigurationOptions;
 use models::node::block::Block;
-<<<<<<< HEAD
-use models::node::{AccountId, PriorityOp, PubKeyHash, TokenId};
+use models::node::{AccountId, Address, Nonce, PriorityOp, PubKeyHash, TokenId};
 use models::primitives::big_decimal_to_u128;
 use models::EncodedProof;
-=======
-use models::node::{AccountId, Address, Nonce, PriorityOp};
->>>>>>> 04dda251
 use std::convert::TryFrom;
 use std::str::FromStr;
 use std::time::Duration;
 use web3::contract::{Contract, Options};
-use web3::types::{Address, TransactionReceipt, H256, U128, U256, U64};
+use web3::types::{TransactionReceipt, H256, U128, U256, U64};
 use web3::Transport;
 
 const WEB3_POLL_INTERVAL: Duration = Duration::from_millis(50);
@@ -149,7 +145,6 @@
             .expect("no priority op log in full exit"))
     }
 
-<<<<<<< HEAD
     pub async fn exit(
         &self,
         token_id: TokenId,
@@ -244,8 +239,6 @@
             .expect("no priority op log in change pubkey hash"))
     }
 
-=======
->>>>>>> 04dda251
     pub async fn deposit_eth(
         &self,
         amount: BigDecimal,
@@ -405,12 +398,8 @@
             .expect("no priority op log in deposit"))
     }
 
-<<<<<<< HEAD
     pub async fn commit_block(&self, block: &Block) -> Result<ETHExecResult, failure::Error> {
-=======
-    pub async fn commit_block(&self, block: &Block) -> Result<TransactionReceipt, failure::Error> {
         let witness_data = block.get_eth_witness_data();
->>>>>>> 04dda251
         let signed_tx = self
             .main_contract_eth_client
             .sign_call_tx(
@@ -427,13 +416,8 @@
             )
             .await
             .map_err(|e| format_err!("Commit block send err: {}", e))?;
-<<<<<<< HEAD
-
-        let receipt = self
-=======
-        println!("commit hash 0x:{:x}", signed_tx.hash);
-        Ok(self
->>>>>>> 04dda251
+
+        let receipt = self
             .main_contract_eth_client
             .web3
             .send_raw_transaction_with_confirmation(signed_tx.raw_tx.into(), WEB3_POLL_INTERVAL, 1)
@@ -507,6 +491,33 @@
 
     pub async fn eth_block_number(&self) -> Result<u64, failure::Error> {
         Ok(self.main_contract_eth_client.block_number().await?.as_u64())
+    }
+
+    pub async fn auth_fact(
+        &self,
+        fact: &[u8],
+        nonce: Nonce,
+    ) -> Result<TransactionReceipt, failure::Error> {
+        let signed_tx = self
+            .main_contract_eth_client
+            .sign_call_tx(
+                "authFact",
+                (fact.to_vec(), u64::from(nonce)),
+                Options::default(),
+            )
+            .await
+            .map_err(|e| format_err!("AuthFact send err: {}", e))?;
+        Ok(self
+            .main_contract_eth_client
+            .web3
+            .send_raw_transaction_with_confirmation(
+                signed_tx.raw_tx.into(),
+                Duration::from_millis(500),
+                1,
+            )
+            .compat()
+            .await
+            .map_err(|e| format_err!("AuthFact confirm err: {}", e))?)
     }
 }
 
@@ -553,31 +564,4 @@
             panic!("Transaction failed with incorrect return code, expected: {}, found: {}, tx: 0x{:x}", code, self.revert_reason, self.receipt.transaction_hash);
         }
     }
-
-    pub async fn auth_fact(
-        &self,
-        fact: &[u8],
-        nonce: Nonce,
-    ) -> Result<TransactionReceipt, failure::Error> {
-        let signed_tx = self
-            .main_contract_eth_client
-            .sign_call_tx(
-                "authFact",
-                (fact.to_vec(), u64::from(nonce)),
-                Options::default(),
-            )
-            .await
-            .map_err(|e| format_err!("AuthFact send err: {}", e))?;
-        Ok(self
-            .main_contract_eth_client
-            .web3
-            .send_raw_transaction_with_confirmation(
-                signed_tx.raw_tx.into(),
-                Duration::from_millis(500),
-                1,
-            )
-            .compat()
-            .await
-            .map_err(|e| format_err!("AuthFact confirm err: {}", e))?)
-    }
 }