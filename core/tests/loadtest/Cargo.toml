--- conflicted
+++ resolved
@@ -11,16 +11,11 @@
 publish = false # We don't want to publish our tests.
 
 [dependencies]
-<<<<<<< HEAD
-=======
 zksync_types ={ path = "../../lib/types", version = "1.0" }
 zksync_eth_signer ={ path = "../../lib/eth_signer", version = "1.0" }
 zksync_server = { path = "../../bin/server", version = "1.0" }
->>>>>>> 7136e405
 zksync = { path = "../../../sdk/zksync-rs", version = "0.1" }
 zksync_config = { path = "../../lib/config", version = "1.0" }
-zksync_server = { path = "../../bin/server", version = "1.0" }
-zksync_types ={ path = "../../lib/types", version = "1.0" }
 zksync_utils = { path = "../../lib/utils", version = "1.0" }
 
 serde = { version = "1.0", features = ["derive"] }
