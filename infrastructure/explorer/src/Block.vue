<template>
<div>
    <Navbar />
    <br>
    <b-container>
        <b-breadcrumb :items="breadcrumbs"></b-breadcrumb>
        <div v-if="loadingStatus == 'loading'">
            <img style="margin-right: 1.5em" src="./assets/loading.gif" width="100em">
        </div>
        <div v-else-if="loadingStatus == 'not committed'">
            This block is not committed yet.
        </div>
        <div v-else>
            <h5>Block data</h5>
            <b-card no-body>
                <b-table responsive id="my-table" thead-class="displaynone" :items="props" :busy="isBusy" class="nowrap">
                    <template v-slot:cell(value)="data">
                        <CopyableAddress v-if="data.item.name == 'New root hash'" :address="new_state_root" :linkHtml="data.item.value" />
                        <CopyableAddress v-else-if="data.item.name == 'Commit tx hash'" :address="commit_tx_hash" :linkHtml="data.item.value" />
                        <CopyableAddress v-else-if="data.item.name == 'Verify tx hash'" :address="verify_tx_hash" :linkHtml="data.item.value" />
                        <span v-else-if="data.item.name == 'Status'">
                            <ReadinessStatus :status="data.item.value == 'Pending' ? 1 : 2" />
                            <span v-html="data.item.value" class="mr-1"/>
                            <Question :text="data.item.value" />
                        </span>
                        <span v-else v-html="data.item.value" />
                    </template>
                </b-table>
            </b-card>
            <br>
            <h5>Transactions in this block</h5>
            <TransactionList :transactions="transactions"></TransactionList>
        </div>
    </b-container>
</div>
</template>

<script>

import store from './store';
import { shortenHash, formatDate, formatToken } from './utils';

import TransactionList from './TransactionList.vue';
import SearchField from './SearchField.vue';
import CopyableAddress from './CopyableAddress.vue';
import Navbar from './Navbar.vue';
import Question from './Question.vue';
import ReadinessStatus from './ReadinessStatus.vue';
import { clientPromise } from './Client';

const components = {
    TransactionList,
    SearchField,
    CopyableAddress,
    Navbar,
    Question,
    ReadinessStatus,
};

export default {
    name: 'Block',
    created() {
        this.update();
    },
    data: () => ({
        new_state_root: null,
        commit_tx_hash: null,
        verify_tx_hash: null,
        committed_at:   null,
        verified_at:    null,
        status:         null,
        transactions:   [  ],
        loadingStatus:  'loading',
    }),
    computed: {
        isBusy: () => false,
        blockNumber() {
            return this.$route.params.blockNumber;
        },
        breadcrumbs() {
            return [
                {
                    text: 'All blocks',
                    to: '/'
                },
                {
                    text: 'Block '+this.blockNumber,
                    active: true
                },
            ];
        },
        rows() {
            return this.items.length;
        },
        props() {
            return [
                { name: 'Block Number',          value: `${this.blockNumber}`},
                { name: 'Block Size',            value: `${this.block_size}`},
                { name: 'New root hash',         value: `${this.new_state_root}`},
                // { name: 'Transactions',       value: client.TX_PER_BLOCK(), },
                { name: 'Status',                value: this.status, },
                { name: 'Commit tx hash',        value: this.commit_tx_hash
                    ? `<a target="blanc" href="${this.blockchainExplorerTx}/${this.commit_tx_hash}">${this.commit_tx_hash} <i class="fas fa-external-link-alt"></i></a>`
                    : `Not yet sent on the chain.` },
                { name: 'Committed at',          value: formatDate(this.committed_at)},
                { name: 'Verify tx hash',        value: this.verify_tx_hash
                    ? `<a target="blanc" href="${this.blockchainExplorerTx}/${this.verify_tx_hash}">${this.verify_tx_hash} <i class="fas fa-external-link-alt"></i></a>`
                    : `Not yet sent on the chain.` },
                { name: 'Verified at',           value: formatDate(this.verified_at)},
            ];
        },
    },
    methods: {
        async update() {
            const client = await clientPromise;

            const block = await client.getBlock(this.blockNumber).catch(() => null);
            console.log({block});
            if (!block) {
                this.loadingStatus = 'not committed'
                return;
            }

            if (block.block_number != this.blockNumber) {
                this.loadingStatus = 'not committed'
                return;
            }

            this.new_state_root  = block.new_state_root.slice(8);
            this.commit_tx_hash  = block.commit_tx_hash || '';
            this.verify_tx_hash  = block.verify_tx_hash || '';
            this.committed_at    = block.committed_at;
            this.verified_at     = block.verified_at;
            this.status          = block.verified_at ? 'Verified' : 'Pending';
            this.block_size      = block.block_size;

            const txs = await client.getBlockTransactions(this.blockNumber);
            const tokens = await client.tokensPromise;

            this.transactions = txs.map(tx => {
                const type = tx.op.type;
                let fromAddr = "";
                let toAddr = "";
                let from = "";
                let to = "";
                let token = "";
                let amount = "";
                let fee = "";
                let from_explorer_link = "";
                let to_explorer_link = "";
                let from_onchain_icon = "";
                let to_onchain_icon = "";
                let success = false;
                let created_at = "";

                switch (type) {
                    case "Deposit":
                        fromAddr           = tx.op.priority_op.from;
                        toAddr             = tx.op.priority_op.to;
                        from               = shortenHash(tx.op.priority_op.from, 'unknown sender');
                        to                 = shortenHash(tx.op.priority_op.to, 'unknown account');
                        from_explorer_link = `${this.blockchainExplorerAddress}/${tx.op.priority_op.from}`;
                        to_explorer_link   = `${this.routerBase}accounts/${tx.op.priority_op.to}`;
                        from_onchain_icon  = `<i class="fas fa-external-link-alt"></i>`;
                        to_onchain_icon    = '';
                        token              = tx.op.priority_op.token;
                        token              = tokens[token].syncSymbol;
                        amount             = `${formatToken(tx.op.priority_op.amount, token)} ${token}`;
                        success            = tx.success;
                        created_at         = tx.created_at;
                        fee                = '';
                        break;
                    case "Transfer":
                        fromAddr           = tx.op.from;
                        toAddr             = tx.op.to;
                        from               = shortenHash(tx.op.from, 'unknown from');
                        to                 = shortenHash(tx.op.to, 'unknown to');
                        from_explorer_link = `${this.routerBase}accounts/${tx.op.from}`;
                        to_explorer_link   = `${this.routerBase}accounts/${tx.op.to}`;
                        from_onchain_icon  = '';
                        to_onchain_icon    = '';
                        token              = tx.op.token;
                        token              = tokens[token].syncSymbol;
                        amount             = `${formatToken(tx.op.amount, token)} ${token}`;
                        fee                = `${formatToken(tx.op.fee, token)} ${token}`;
                        success            = tx.success;
                        created_at         = tx.created_at;
                        break;
                    case "ChangePubKey":
                        fromAddr           = tx.op.account;
                        toAddr             = tx.op.newPkHash;
                        from               = shortenHash(tx.op.account, 'unknown account address');
                        to                 = shortenHash(tx.op.newPkHash, 'unknown pubkey hash');
                        from_explorer_link = `${this.routerBase}accounts/${tx.op.account}`;
                        to_explorer_link   = ``;
                        from_onchain_icon  = '';
                        to_onchain_icon    = '';
                        token              = '';
                        amount             = '';
                        fee                = '';
                        success            = tx.success;
                        created_at         = tx.created_at;
                        break;
                    case "Withdraw":
                        fromAddr           = tx.op.from;
                        toAddr             = tx.op.to;
                        from               = shortenHash(tx.op.from, 'unknown account');
                        to                 = shortenHash(tx.op.to, 'unknown ethAddress');
                        from_explorer_link = `${this.routerBase}accounts/${tx.op.from}`;
                        to_explorer_link   = `${this.blockchainExplorerAddress}/${tx.op.to}`;
                        from_onchain_icon  = '';
                        to_onchain_icon    = `<i class="fas fa-external-link-alt"></i>`;
                        token              = tx.op.token;
                        token              = tokens[token].syncSymbol;
                        amount             = `${formatToken(tx.op.amount, token)} ${token}`;
                        fee                = `${formatToken(tx.op.fee, token)} ${token}`;
                        success            = tx.success;
                        created_at         = tx.created_at;
                        break;
                    case "FullExit":
                        fromAddr           = tx.op.priority_op.eth_address;
                        toAddr             = tx.op.priority_op.eth_address;
                        from               = shortenHash(tx.op.priority_op.eth_address, 'unknown account address');
                        to                 = shortenHash(tx.op.priority_op.eth_address, 'unknown account address');
                        from_explorer_link = `${this.routerBase}accounts/${tx.op.priority_op.eth_address}`;
                        to_explorer_link   = `${this.blockchainExplorerAddress}/${tx.op.priority_op.eth_address}`;
                        from_onchain_icon  = `<i class="fas fa-external-link-alt"></i>`;
                        to_onchain_icon    = `<i class="fas fa-external-link-alt"></i>`;
                        token              = tx.op.priority_op.token;
                        token              = tokens[token].syncSymbol;
<<<<<<< HEAD
                        amount             = `${formatToken(tx.op.priority_op.withdraw_amount || 0, token)} ${token}`;
                        success            = tx.success;
=======
                        amount             = `${formatToken(tx.op.withdraw_amount, token)} ${token}`;
>>>>>>> f248a62a
                        created_at         = tx.created_at;
                        fee                = '';
                        break;
                    default:
                        throw new Error('switch reached default');
                }

                const from_target 
                    = from_explorer_link.startsWith('/') ? ''
                    : from_explorer_link == '' ? ''
                    : `target="_blank" rel="noopener noreferrer"`;

                const to_target 
                    = to_explorer_link.startsWith('/') ? ''
                    : to_explorer_link == '' ? ''
                    : `target="_blank" rel="noopener noreferrer"`;

                return {
                    tx_hash: tx.tx_hash,
                    type: `${type}`,
                    from: `<a href="${from_explorer_link}" ${from_target}>${from} ${from_onchain_icon}</a>`,
                    to: `<a href="${to_explorer_link}" ${to_target}>${to} ${to_onchain_icon}</a>`,
                    fromAddr,
                    toAddr,
                    amount,
                    fee,
                    success,
                    created_at: formatDate(created_at),
                };
            });

            this.loadingStatus = 'ready';
        },
    },
    components,
};
</script>

<style>
</style><|MERGE_RESOLUTION|>--- conflicted
+++ resolved
@@ -228,12 +228,8 @@
                         to_onchain_icon    = `<i class="fas fa-external-link-alt"></i>`;
                         token              = tx.op.priority_op.token;
                         token              = tokens[token].syncSymbol;
-<<<<<<< HEAD
-                        amount             = `${formatToken(tx.op.priority_op.withdraw_amount || 0, token)} ${token}`;
-                        success            = tx.success;
-=======
                         amount             = `${formatToken(tx.op.withdraw_amount, token)} ${token}`;
->>>>>>> f248a62a
+                        success            = tx.success;
                         created_at         = tx.created_at;
                         fee                = '';
                         break;
