# ZK Sync: scaling and privacy engine for Ethereum

Check out [ZK Sync live demo](https://demo.matter-labs.io/).

ZK Sync is a scaling and privacy engine for Ethereum. Its current functionality scope includes low gas transfers of ETH and ERC20 tokens in the Ethereum network. This document is a description of the JS library that can be used to interact with ZK Sync. 

ZK Sync is built on ZK Rollup architecture. ZK Rollup is an L2 scaling solution in which all funds are held by a smart contract on the mainchain, while computation and storage are performed off-chain. For every Rollup block, a state transition zero-knowledge proof (SNARK) is generated and verified by the mainchain contract. This SNARK includes the proof of the validity of every single transaction in the Rollup block. Additionally, the public data update for every block is published over the mainchain network in the cheap calldata.

This architecture provides the following guarantees:

- The Rollup validator(s) can never corrupt the state or steal funds (unlike Sidechains).
- Users can always retrieve the funds from the Rollup even if validator(s) stop cooperating because the data is available (unlike Plasma).
- Thanks to validity proofs, neither users nor a single other trusted party needs to be online to monitor Rollup blocks in order to prevent fraud.

In other words, ZK Rollup strictly inherits the security guarantees of the underlying L1.

To learn how to use ZK Sync, please refer to the [ZK Sync SDK documentation](https://zksync.io).

## Prerequisites

Prepare dev environment prerequisites: see [docs/setup-dev.md](docs/setup-dev.md)

## Setup local dev environment

Setup:

```sh
zksync init
```

To completely reset the dev environment:

- Stop services:
  ```sh
  zksync dev-down
  ```
- Repeat the setup procedure above

# (Re)deploy db and contraсts:

```sh
zksync redeploy
```

## Environment configurations

Env config files are held in `etc/env/`

List configurations:

```sh
zksync env
```

Switch between configurations:

```sh
zksync env <ENV_NAME>
```

## Build and run server + prover locally for development:

Run server:

```sh
zksync server
```

By default block chunk size set to `50`. For testing & development purposes you
can change it to the smaller value.

**Note:** Currently it's not recommended though. Lowering the block chunk size may
break several tests, since some of them create big blocks.

If you have to change the block chunk size anyway, you should change the environment
variable `BLOCK_SIZE_CHUNKS` value in `./etc/env/dev.env`.

After that you may need to invalidate `cargo` cache by touching the files of `models`:

```sh
touch core/models/**/*.rs
```

This is required, because `models` take the environment variable value at the compile time, and
we have to recompile this module to set correct values.

If you use additional caching systems (like `sccache`), you may have to remove their cache as well.

After that you must generate keys. This only needs to be done once:

```sh
./bin/gen-keys
zksync redeploy
```

Run prover:

```sh
zksync prover
```

Run client

```sh
zksync client
```

Client UI will be available at http://localhost:8080.
Make sure you have environment variables set right, you can check it by running:
`zksync env`. You should see `* dev` in output.

## Build and push images to dockerhub:

```sh
zksync dockerhub-push
```

# Development

## Database migrations

- 
  ```sh
  cd core/storage
  ```
- Add diesel migration
- Rename `core/storage/schema.rs.generated` to `schema.rs`
- Run tests:
  ```sh
  zksync db-tests
  ```

## Testing

- Running all the `rust` tests:
  
  ```sh
  f cargo test
  ```

- Running the database tests:
  
  ```sh
  zksync db-tests
  ```
- Running the integration test:
  
  ```sh
  zksync server # Has to be run in the 1st terminal
  zksync prover # Has to be run in the 2nd terminal
  zksync integration-simple # Has to be run in the 3rd terminal
  ```

- Running the full integration tests (similar to `integration-simple`, but performs different full exits)
  
  ```sh
  zksync server # Has to be run in the 1st terminal
  zksync prover # Has to be run in the 2nd terminal
  zksync integration-full-exit # Has to be run in the 3rd terminal
  ```

- Running the circuit tests:
  
  ```sh
  zksync circuit-tests
  ```

- Running the prover tests:
  
  ```sh
  zksync prover-tests
  ```

- Running the benchmarks:
  
  ```sh
  f cargo bench
  ```

<<<<<<< HEAD
## Using Dummy Prover

Using the real prover for the development can be not really handy, since it's pretty slow and resource consuming.

Instead, one may want to use the Dummy Prover: lightweight version of prover, which does not actually proves anything,
but acts like it does.

To enable the dummy prover, run:

```sh
zksync setup-dummy-prover
```

And after that you will be able to use the dummy prover instead of actual prover:

```sh
zksync dummy-prover # Instead of `zksync prover`
```

**Warning:** `setup-dummy-prover` subcommand changes the `Verifier.sol` contract, which is a part of `git` repository.
Be sure not to commit these changes when using the dummy prover!

If one will need to switch back to the real prover, a following command is required:

```sh
zksync disable-dummy-prover
```

This command will revert changes in the contract and redeploy it, so the actual prover will be usable again.
=======
- Running  the loadtest:

  ```sh
  zksync server # Has to be run in the 1st terminal
  zksync prover # Has to be run in the 2nd terminal
  zksync loadtest # Has to be run in the 3rd terminal
  ```

>>>>>>> ff830de1

## Generating keys

To generate a proving key, from `server` dir run:

```sh
cargo run --release --bin read_write_keys
```

It will generate a `*VerificationKey.sol` and `*_pk.key` files for 'deposit', 'exit' and 'transfer' circuits in the root folder.

Move files to proper locations:

```sh
mv -f n*VerificationKey.sol ./contracts/contracts/
mv -f *_pk.key ./prover/keys/
```

If the pregenerated leaf format changes, replace the `EMPTY_TREE_ROOT` constant in `contracts/contracts/PlasmaStorage.sol`.

## Contracts

### Re-build contracts:

```sh
cd contracts; yarn build
```

IMPORTANT! Generated `.abi` and `.bin` files are fed to cargo to build module `plasma::eth`. 

So you need to rebuild the code on every change (to be automated).

### Publish source code on etherscan

```sh
zksync publish-source
```

# License

ZK Sync is distributed under the terms of both the MIT license
and the Apache License (Version 2.0).

See [LICENSE-APACHE](LICENSE-APACHE), [LICENSE-MIT](LICENSE-MIT) for details.<|MERGE_RESOLUTION|>--- conflicted
+++ resolved
@@ -177,37 +177,6 @@
   f cargo bench
   ```
 
-<<<<<<< HEAD
-## Using Dummy Prover
-
-Using the real prover for the development can be not really handy, since it's pretty slow and resource consuming.
-
-Instead, one may want to use the Dummy Prover: lightweight version of prover, which does not actually proves anything,
-but acts like it does.
-
-To enable the dummy prover, run:
-
-```sh
-zksync setup-dummy-prover
-```
-
-And after that you will be able to use the dummy prover instead of actual prover:
-
-```sh
-zksync dummy-prover # Instead of `zksync prover`
-```
-
-**Warning:** `setup-dummy-prover` subcommand changes the `Verifier.sol` contract, which is a part of `git` repository.
-Be sure not to commit these changes when using the dummy prover!
-
-If one will need to switch back to the real prover, a following command is required:
-
-```sh
-zksync disable-dummy-prover
-```
-
-This command will revert changes in the contract and redeploy it, so the actual prover will be usable again.
-=======
 - Running  the loadtest:
 
   ```sh
@@ -216,7 +185,36 @@
   zksync loadtest # Has to be run in the 3rd terminal
   ```
 
->>>>>>> ff830de1
+
+## Using Dummy Prover
+
+Using the real prover for the development can be not really handy, since it's pretty slow and resource consuming.
+
+Instead, one may want to use the Dummy Prover: lightweight version of prover, which does not actually proves anything,
+but acts like it does.
+
+To enable the dummy prover, run:
+
+```sh
+zksync setup
+```
+
+And after that you will be able to use the dummy prover instead of actual prover:
+
+```sh
+zksync dummy-prover # Instead of `zksync prover`
+```
+
+**Warning:** `setup-dummy-prover` subcommand changes the `Verifier.sol` contract, which is a part of `git` repository.
+Be sure not to commit these changes when using the dummy prover!
+
+If one will need to switch back to the real prover, a following command is required:
+
+```sh
+zksync disable-dummy-prover
+```
+
+This command will revert changes in the contract and redeploy it, so the actual prover will be usable again.
 
 ## Generating keys
 
