--- conflicted
+++ resolved
@@ -89,29 +89,10 @@
 
 ## Database migrations
 
-<<<<<<< HEAD
-```
-cd src/storage
-diesel database setup
-```
-
-This will create database 'plasma' (db url is set in [server/.env] file) with our schema.
-
-- Rename `server/storage/schema.rs.generated` to `schema.rs`
-
-- To reset migrations (will reset the db), run:
-
-```diesel migration reset```
-
-- Run tests:
-
-```db-test```
-=======
 - ```cd src/storage```
 - Add diesel migration
 - Rename `src/storage/schema.rs.generated` to `schema.rs`
 - Run tests: ```franklin db-tests```
->>>>>>> c1de6904
 
 ## Generating keys
 
